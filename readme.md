<h1 align="center">
    <a href="https://github.com/engineer-man/piston"><img src="https://emkc.org/images/icon_circle_24.png" alt="engineer-man piston"></a>
  Piston
</h1>

<h3 align="center">A high performance general purpose code execution engine.</h3>
<br>

<p align="center">
    <a href="https://github.com/ArmynC/ArminC-AutoExec/commits/master">
    <img src="https://img.shields.io/github/last-commit/engineer-man/piston.svg?style=for-the-badge&logo=github&logoColor=white"
         alt="GitHub last commit">
    <a href="https://github.com/engineer-man/piston/issues">
    <img src="https://img.shields.io/github/issues/engineer-man/piston.svg?style=for-the-badge&logo=github&logoColor=white"
         alt="GitHub issues">
    <a href="https://github.com/engineer-man/piston/pulls">
    <img src="https://img.shields.io/github/issues-pr-raw/engineer-man/piston.svg?style=for-the-badge&logo=github&logoColor=white"
         alt="GitHub pull requests">
</p>

---

<h4 align="center">
  <a href="#About">About</a> •
  <a href="#Public-API">Public API</a> •
  <a href="#Getting-Started">Getting Started</a> •
  <a href="#Usage">Usage</a> •
  <a href="#Supported-Languages">Supported Languages</a> •
  <a href="#Principle-of-Operation">Principles</a> •
  <a href="#Security">Security</a> •
  <a href="#License">License</a>
</h4>

---
<br>

# About

<h4>
Piston is a high performance general purpose code execution engine. It excels at running untrusted and
possibly malicious code without fear from any harmful effects.
</h4>
<br>

It's used in numerous places including:
* [EMKC Challenges](https://emkc.org/challenges),
* [EMKC Weekly Contests](https://emkc.org/contests),
* [Engineer Man Discord Server](https://discord.gg/engineerman),
* [I Run Code (Discord Bot)](https://github.com/engineer-man/piston-bot) bot as well as 1300+ other servers
and 100+ direct integrations.

To get it in your own server, go here: https://emkc.org/run.

<br>

# Public API

- Requires no installation and you can use it immediately.
- Reference the Versions/Execute sections below to learn about the request and response formats.

<br>

When using the public Piston API, use the base URL:

```
https://emkc.org/api/v1/piston
```

#### GET
```
https://emkc.org/api/v1/piston/versions
```
#### POST
```
https://emkc.org/api/v1/piston/execute
```

> Important Note: The Piston API is rate limited to 5 requests per second. If you have a need for more requests than that
and it's for a good cause, please reach out to me (EngineerMan#0001) on [Discord](https://discord.gg/engineerman)
so we can discuss potentially getting you an unlimited key.

<br>

# Getting Started

### Host System Package Dependencies

* NodeJS
* lxc
* libvirt

<br>

If your OS is not documented below, please open pull requests with the correct commands for your OS.

<details>
<summary><span style="font-size:1.43em;">CentOS / RHEL</span></summary>

```sh
curl -o- https://raw.githubusercontent.com/nvm-sh/nvm/v0.37.2/install.sh | bash
nvm install --lts
nvm use --lts

yum install -y epel-release
yum install -y lxc lxc-templates debootstrap libvirt
systemctl start libvirtd
```
</details>

<details>
<summary><span style="font-size:1.43em;">Ubuntu (18.04)</span></summary>

```sh
curl -o- https://raw.githubusercontent.com/nvm-sh/nvm/v0.37.2/install.sh | bash
nvm install --lts
nvm use --lts

apt install -y lxc lxc-templates debootstrap libvirt0
```
</details>

<details>
<summary><span style="font-size:1.43em;">Arch Linux</span></summary>

```sh
curl -o- https://raw.githubusercontent.com/nvm-sh/nvm/v0.37.2/install.sh | bash
nvm install --lts
nvm use --lts

sudo pacman -S lxc libvirt unzip
```
</details>

#### After system dependencies are installed, clone this repository:

```sh
# clone and enter repo
git clone https://github.com/engineer-man/piston
cd piston/lxc
```

#### Installation (simple)

- Coming soon.

#### Installation (advanced)

- See `var/install.txt` for how to create a new LXC container and install all of the required
software.

<<<<<<< HEAD
#### CLI Usage
- `cli/execute [language] [file path] [args]`
=======
<br>

# Usage

### CLI

```sh
lxc/execute [language] [file path] [args]
```
>>>>>>> 8de614ee

### API
To use the API, it must first be started. Please note that if root is required to access
LXC then the API must also be running as root. To start the API, run the following:

```
cd api
./start
```

For your own local installation, the API is available at</h3>

```
http://127.0.0.1:2000
```

#### Versions Endpoint
`GET /versions`
This endpoint takes no input and returns a JSON array of the currently installed languages.

Truncated response sample:
```json
HTTP/1.1 200 OK
Content-Type: application/json

[
    {
        "name": "awk",
        "aliases": ["awk"],
        "version": "1.3.3"
    },
    {
        "name": "bash",
        "aliases": ["bash"],
        "version": "4.4.20"
    },
    {
        "name": "c",
        "aliases": ["c"],
        "version": "7.5.0"
    }
]
```

#### Execute Endpoint
`POST /execute`
This endpoint takes the following JSON payload and expects at least the language and source. If
source is not provided, a blank file is passed as the source. If no `args` are desired, it can either
be an empty array or left out entirely.
```json
{
    "language": "js",
    "source": "console.log(process.argv)",
    "args": [
        "1",
        "2",
        "3"
    ]
}
```
A typical response upon successful execution will contain the `language`, `version`, `output` which
is a combination of both `stdout` and `stderr` but in chronological order according to program output,
as well as separate `stdout` and `stderr`.
```json
HTTP/1.1 200 OK
Content-Type: application/json

{
    "ran": true,
    "language": "js",
    "version": "12.13.0",
    "output": "[ '/usr/bin/node',\n  '/tmp/code.code',\n  '1',\n  '2',\n  '3' ]",
    "stdout": "[ '/usr/bin/node',\n  '/tmp/code.code',\n  '1',\n  '2',\n  '3' ]",
    "stderr": ""
}
```
If an invalid language is supplied, a typical response will look like the following:
```json
HTTP/1.1 400 Bad Request
Content-Type: application/json

{
    "message": "Provided language is not supported by Piston"
}
```

<br>

# Supported Languages
|           |            |
|:---------:|------------|
|    awk    | julia      |
|    bash   | kotlin     |
| brainfuck | lua        |
|     c     | nasm       |
| cpp       | node       |
| csharp    | paradoc    |
| deno      | perl       |
| erlang    | php        |
| elixir    | python2    |
| emacs     | python3    |
| elisp     | ruby       |
| go        | rust       |
| haskell   | swift      |
| java      | typescript |
| jelly     |            |

<br>

# Principle of Operation
Piston utilizes LXC as the primary mechanism for sandboxing. There is a small API written in Node which takes
in execution requests and executes them in the container. High level, the API writes
a temporary source and args file to `/tmp` and that gets mounted read-only along with the execution scripts into the container.
The source file is either ran or compiled and ran (in the case of languages like c, c++, c#, go, etc.).

<br>

# Security
LXC provides a great deal of security out of the box in that it's separate from the system.
Piston takes additional steps to make it resistant to
various privilege escalation, denial-of-service, and resource saturation threats. These steps include:
- Disabling outgoing network interaction
- Capping max processes at 64 (resists `:(){ :|: &}:;`, `while True: os.fork()`, etc.)
- Capping max files at 2048 (resists various file based attacks)
- Mounting all resources read-only (resists `sudo rm -rf --no-preserve-root /`)
- Cleaning up all temp space after each execution (resists out of drive space attacks)
- Running as a variety of unprivileged users
- Capping runtime execution at 3 seconds
- Capping stdout to 65536 characters (resists yes/no bombs and runaway output)
- SIGKILLing misbehaving code

<br>

# License
Piston is licensed under the MIT license.<|MERGE_RESOLUTION|>--- conflicted
+++ resolved
@@ -148,10 +148,8 @@
 - See `var/install.txt` for how to create a new LXC container and install all of the required
 software.
 
-<<<<<<< HEAD
 #### CLI Usage
 - `cli/execute [language] [file path] [args]`
-=======
 <br>
 
 # Usage
@@ -161,7 +159,6 @@
 ```sh
 lxc/execute [language] [file path] [args]
 ```
->>>>>>> 8de614ee
 
 ### API
 To use the API, it must first be started. Please note that if root is required to access
